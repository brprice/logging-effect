--- conflicted
+++ resolved
@@ -1,18 +1,18 @@
-<<<<<<< HEAD
-## 1.3.4 -- 2019-09-17
+## 1.3.5 -- 2019-09-17
 
 ### Other Changes
 
 * Support `base-4.13`
 * Support GHC 8.8.1
 * Support `prettyprinter-1.3`
-=======
+
+---
+
 ## 1.3.4 -- 2019-05-15
 
 ### Other Changes
 
 * Support `semigroups-0.19`.
->>>>>>> 2dc890f9
 
 ---
 
